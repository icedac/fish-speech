--- conflicted
+++ resolved
@@ -1,81 +1,5 @@
 # VoiceReel TODO
 
-<<<<<<< HEAD
-우선순위와 의존성을 고려하여 VoiceReel Studio PRD를 구현하기 위한 작업 목록이다.
-
-1. **API 서버 기반 구축**
-   - [x] Flask+Gunicorn 스켈레톤 작성 *(`flask_app.py` 추가)*
-   - [x] Celery/Redis로 비동기 작업 큐 구성 *(`task_queue.py`에서 메모리 큐 구현)*
-   - [x] Metadata DB(PostgreSQL) 초기 스키마 설계 *(`db.init_db`에서 테이블 생성)*
-
-2. **화자 등록 기능 (FR-01)**
-   - [x] `/v1/speakers` POST 엔드포인트 구현
-   - [x] 업로드된 음성 검증(≥30초) 및 스크립트 매칭 로직 작성
-   - [x] 등록 처리 Job 생성 → 작업 큐 전달
-
-3. **화자 조회 기능 (FR-02)**
-   - [x] `/v1/speakers` GET 목록 및 `/v1/speakers/{id}` 세부 조회 구현 *(완료)*
-   - [x] Pagination 파라미터 처리
-
-4. **다중 화자 합성 API (FR-03)**
-   - [x] `/v1/synthesize` POST 엔드포인트 구현
-   - [x] 입력 JSON 스크립트 파싱 및 음성 합성 Job 생성
-   - [x] 결과 WAV/MP3 저장 후 presigned URL 반환
-
-5. **자막 Export (FR-04)**
-   - [x] 합성 결과에 대해 WebVTT/SRT/JSON 포맷 변환 모듈 작성
-   - [x] 클라이언트에서 원하는 포맷 선택 가능하도록 옵션 처리
-
-6. **작업 상태 관리 (FR-05)**
-   - [x] Job metadata 테이블 설계
-   - [x] `/v1/jobs/{id}` GET/DELETE 구현
-   - [x] 비동기 완료 시 상태 업데이트 로직 작성
-
-7. **Usage Metering (FR-06)**
-   - [x] 호출 수/합성 길이 통계 수집 모듈 작성
-   - [x] 월간 리포트용 쿼리 함수 제공
-
-8. **클라이언트 개선 및 예제**
-   - [x] `voicereel.client`에 목록 조회, 작업 삭제 등 기능 보완
-   - [x] CLI 서브커맨드 추가 예제 작성
-
-9. **테스트 및 문서화**
-- [x] unit test와 통합 test 작성
-- [x] mkdocs 기반 API 사용 가이드 작성
- - [x] 오류 코드 표준화 및 문서화(PRD 10.3)
- - [x] E2E 테스트 구현 및 문서화
-   - [x] `test_voicereel_e2e.py` - 실제 서버와 DB 연동 테스트
-   - [x] `voicereel/e2e.md` - E2E 테스트 실행 가이드
-   - [x] PRD 섹션 16 - E2E 테스트 전략 문서화
-
-각 단계는 앞선 기능이 선행되어야 다음 단계 진행이 원활하다. 우선 API 서버와 핵심 합성 기능을 완성한 뒤, 모니터링/통계 및 문서화를 진행한다.
-
-10. **SaaS 배포 준비**
-   - [x] 환경 변수 기반 설정(`VR_DSN`, `VR_REDIS_URL`, `VR_API_KEY` 등)
-   - [x] API-Key 인증 미들웨어 및 HMAC 서명 옵션
- - [x] PostgreSQL 실제 연동(`init_db`에서 psycopg2 사용)
- - [ ] Celery/Redis 연동
- - [ ] 합성 결과를 S3에 업로드하는 모듈
- - [ ] Docker 이미지/Helm 차트 작성 및 K8s 배포 예시
- - [ ] Prometheus/Loki 등 모니터링 스택 연동
- - [ ] GitHub Actions 기반 CI/CD 파이프라인
-  - [x] S3 presigned URL 15분 제한 및 48시간 후 자동 삭제
-
-11. **보안 및 로컬라이제이션**
-  - [ ] 전 구간 TLS 1.3 적용
-  - [x] ISO 639-1 언어코드 기반 로케일 지원(ko, en, ja)
-  - [ ] 기본 대시보드 및 API 키 관리 화면 구현
-  - [ ] SOC 2 Type II / ISO 27001 컴플라이언스 로드맵
-
-12. **성능 및 안정성 향상**
-  - [ ] 30초 오디오를 8초 이내로 렌더링하는 최적화
-  - [ ] 동시 500 req/s 처리를 위한 스케일링 전략 수립
- - [ ] 월간 가용성 99.9% 모니터링 및 알림 구성
-
-13. **미해결 이슈**
-  - [ ] 화자 톤 정책(윤리·저작권) 가이드 확정
-  - [ ] 무료 티어 쿼터 범위 결정
-=======
 ## 🔴 Critical Priority (MVP 필수)
 
 ### 1. Celery/Redis 작업 큐 구현
@@ -168,6 +92,10 @@
 - [ ] 트러블슈팅 가이드
 - [ ] 고객 지원 티켓 시스템
 
+### 13. 미해결 이슈
+- [ ] 화자 톤 정책(윤리·저작권) 가이드 확정
+- [ ] 무료 티어 쿼터 범위 결정
+
 ## 📊 진행 상태
 
 **전체 진행률: 15% (18/120 작업 완료)**
@@ -200,5 +128,4 @@
 
 ---
 
-*마지막 업데이트: 2025-02-06*
->>>>>>> cc95e855
+*마지막 업데이트: 2025-02-06*